import dataclasses
import inspect
from functools import wraps
from typing import Any, Callable, Tuple, TypeVar, Union

import equinox as eqx
import jax
import jax.lax as lax
from jaxtyping import PyTree

<<<<<<< HEAD
from .core import NamedArray, selects_axis
from .jax_utils import broadcast_prefix, is_jax_array_like
=======
from .axis import Axis, AxisSelector, selects_axis
from .core import NamedArray
from .jax_utils import broadcast_prefix, combine, is_jax_array_like
>>>>>>> 5840ccd3
from .partitioning import physical_axis_name
from .util import index_where, is_jax_or_hax_array_like, is_named_array


BoolAxisSpec = Union[bool, Callable[[Any], bool]]
Carry = TypeVar("Carry")
X = TypeVar("X")
Y = TypeVar("Y")


def scan(
    f: Callable[[Carry, X], Tuple[Carry, Y]],
    axis: AxisSelector,
    *,
    reverse=False,
    unroll=1,
    is_scanned: BoolAxisSpec = is_jax_or_hax_array_like,
):
    """
    Scan over a named axis. Arrays that are not part of a NamedArray will have their 0th dim scanned over

    Unlike jax.lax.scan, this function is curried: it takes the function, axis, and configuration arguments first, and
    then the initial carry and then any arguments to scan over as a separate curried function call.

    That is, scan(f, axis)(init, xs) is equivalent to jax.lax.scan(f, init, xs)

    Args:
        :param f: function to scan over
        :param axis: axis to scan over
        :param reverse: if True, scan in reverse
        :param unroll: unroll the loop by this amount
        :param is_scanned: a function that takes a leaf of the tree and returns True if it should be scanned over,
                    False otherwise. Behaves similarly to the `default` argument in filter_jit
    """

    def is_scanned_with_axis(leaf):
        if is_named_array(leaf):
            return selects_axis(leaf.axes, axis) and is_scanned(leaf)
        else:
            return is_scanned(leaf)

    def scanned_f(init, *args, **kwargs):
        # This implementation is a bit tricky.

        # first we want to partition the arguments into scanned and unscanned
        # unscanned arguments are just passed through, essentially captured as part of a lambda
        # scanned arguments are passed through the scan, which means we need to hoist the axis to the front
        xs = (args, kwargs)
        scanned_xs, unscanned_xs = eqx.partition(xs, is_scanned_with_axis, is_leaf=is_named_array)

        # Next we have to hoist the axis we're scanning over to the front of the array, because that's what scan
        # expects. Then we have to scan over the 0th dim of the arrays (as flattened non-pytrees)
        # We have to be careful that we don't try to create NamedArrays that have the shape of the scanned result
        # but don't yet have the scanned axis as ones of `axes`, so we use _ScannedArrayResult that doesn't check
        # invariants until we're ready to create the result.
        axis_first_xs = jax.tree_util.tree_map(_ensure_first(axis), scanned_xs, is_leaf=is_named_array)

        # now get a template of an element of "X"
        x_elem = jax.tree_util.tree_map(_select_0th(axis), axis_first_xs, is_leaf=is_named_array)
        x_elem_structure = jax.tree_util.tree_structure(x_elem)

        # now we can fold over the axis
        @wraps(f)
        def wrapped_fn(carry, scanned_x_leaves):
            scanned_x = jax.tree_util.tree_unflatten(x_elem_structure, scanned_x_leaves)
            # this part is the most delicate: combining the scanned x with the unscanned x
            scanned_x = eqx.combine(scanned_x, unscanned_xs, is_leaf=is_named_array)
            args, kwargs = scanned_x
            carry, y = f(carry, *args, **kwargs)
            y = jax.tree_util.tree_map(_pacify_named_arrays, y, is_leaf=is_named_array)
            return carry, y

        leaves = jax.tree_util.tree_leaves(axis_first_xs)
        carry, ys = lax.scan(wrapped_fn, init, leaves, reverse=reverse, unroll=unroll)
        true_axis = _infer_axis_size_from_result(ys, axis)
        ys = jax.tree_util.tree_map(_prepend_named_batch_axis(true_axis), ys, is_leaf=_is_passive_array)

        return carry, ys

    return scanned_f


def fold(
    fn: Callable[[Carry, X], Carry],
    axis: AxisSelector,
    *,
    reverse: bool = False,
    unroll: int = 1,
    is_scanned: BoolAxisSpec = is_jax_or_hax_array_like,
) -> Callable[[Carry, PyTree], Carry]:
    """
    Slightly simpler implementation of scan that folds over the named axis of the array, not returning intermediates.

    As with scan, this function is curried: it takes the function, axis, and configuration arguments first, and
    then the initial carry and then any arguments to scan over as a separate curried function call.

    Args:
        :param fn: function to reduce over
        :param axis: axis to reduce over
        :param reverse: if True, reduce in reverse
        :param unroll: unroll the loop by this amount
        :param is_scanned: a function that takes a leaf of the tree and returns True if it should be scanned over,
                    False otherwise. Behaves similarly to the `default` argument in filter_jit
    """

    def scan_compatible_fn(carry, *args, **kwargs):
        return fn(carry, *args, **kwargs), None

    scan_preconfig = scan(scan_compatible_fn, axis, reverse=reverse, unroll=unroll, is_scanned=is_scanned)

    def scanned_f(init, *args, **kwargs):
        return scan_preconfig(init, *args, **kwargs)[0]

    return scanned_f


def map(
    fn: Callable[[X], Y],
    axis: Axis,
    reverse: bool = False,
    unroll: int = 1,
    is_mapped: BoolAxisSpec = is_jax_or_hax_array_like,
) -> Callable[[PyTree[X]], PyTree[Y]]:
    """
    NamedArray aware version of jax.lax.map. Normal arrays are mapped according to the specs as in equinox.filter_map,
    except that the output axis is always 0 b/c it's annoying to make anything else work.

    You'll typically want to use map (instead of a vmap or just vectorized code) when you want to encourage XLA to
    loop over the axis to control memory.
    """

    def scan_compatible_fn(_, x):
        del _
        return None, fn(x)

    scan_preconfig = scan(scan_compatible_fn, axis, reverse=reverse, unroll=unroll, is_scanned=is_mapped)

    def scanned_f(*args, **kwargs):
        return scan_preconfig(None, *args, **kwargs)[1]

    return scanned_f


ResolvedUnnamedAxisSpec = Union[int, None]
UnnamedAxisSpec = Union[ResolvedUnnamedAxisSpec, Callable[[Any], ResolvedUnnamedAxisSpec]]


def _zero_if_array_else_none(x: Any) -> ResolvedUnnamedAxisSpec:
    return 0 if is_jax_array_like(x) else None


def vmap(
    fn,
    axis: AxisSelector,
    *,
    default: PyTree[UnnamedAxisSpec] = _zero_if_array_else_none,
    args: PyTree[UnnamedAxisSpec] = (),
    kwargs: PyTree[UnnamedAxisSpec] = None,
):
    """
    NamedArray aware version of jax.vmap. Normal arrays are mapped according to the specs as in equinox.filter_vmap,
    except that the output axis is always 0 b/c it's annoying to make anything else work

    Because of NamedArrays, vmap is typically less useful than in vanilla jax, but it is sometimes
    useful for initializing modules that will be scanned over.

    default: how to handle (unnamed) arrays by default. Should be either an integer or None, or a callable that takes a PyTree leaf
        and returns an integer or None, or a PyTree prefix of the same. If an integer, the array will be mapped over that axis. If None, the array will not be mapped over.
    args: optional per-argument overrides for how to handle arrays. Should be a PyTree prefix of the same type as default.
    kwargs: optional per-keyword-argument overrides for how to handle arrays. Should be a PyTree prefix of the same type as default.
    out: optional override for how to handle the output. Should be a PyTree prefix of the same type as default. Defaults
    to 0 if the output is an unnamed array, and the Axis otherwise.
    """

    if kwargs is None:
        kwargs = {}

    signature = inspect.signature(fn)

    # this mirrors equinox's filter_vmap, but it's not really documented there so:
    # we use inspect.signature to align args/kwargs specified in vmap to what actually gets passed in
    # axis_spec_bound_sig's job is to hold that mapping
    signature_default = signature.replace(
        parameters=[
            p
            if p.kind in (inspect.Parameter.VAR_POSITIONAL, inspect.Parameter.VAR_KEYWORD)
            else p.replace(default=default)
            for p in signature.parameters.values()
        ]
    )
    axis_spec_bound_sig = signature_default.bind_partial(*args, **kwargs)
    axis_spec_bound_sig.apply_defaults()
    del args, kwargs

    def _index_of_batch_axis(array, default):
        if isinstance(array, NamedArray):
            return array._lookup_indices(axis)
        elif callable(default):
            return default(array)
        else:
            return default

    # TODO: tests to exercise this more
    @wraps(fn)
    def wrapped_vmap_fn(*args, **kwargs):
        # TODO: this probably results in a lot of compilation misses. Need to think about it.
        actual_bound = signature.bind(*args, **kwargs)
        actual_bound.apply_defaults()

        # now that we have args, we can figure out what the axis spec is for each arg
        padded_spec_args = axis_spec_bound_sig.args + (default,) * (
            len(actual_bound.args) - len(axis_spec_bound_sig.args)
        )

        # want to support padded_spec_args being a tree prefix of the actual args, which this enables
        padded_spec_args = broadcast_prefix(padded_spec_args, actual_bound.args, is_leaf=is_named_array)

        arg_axis_specs = jax.tree_util.tree_map(
            _index_of_batch_axis, actual_bound.args, padded_spec_args, is_leaf=is_named_array
        )

        padded_spec_kwargs = {
            **axis_spec_bound_sig.kwargs,
            **{k: default for k in actual_bound.kwargs.keys() - axis_spec_bound_sig.kwargs.keys()},
        }

        padded_spec_kwargs = broadcast_prefix(padded_spec_kwargs, actual_bound.kwargs)

        kwarg_axis_specs = jax.tree_util.tree_map(
            _index_of_batch_axis, actual_bound.kwargs, padded_spec_kwargs, is_leaf=is_named_array
        )

        # now we can actually vmap. We used "pacified" versions of NamedArrays that don't check
        # invariants, because intermediates creating during tracing won't have the axes right
        arg_axis_specs = jax.tree_util.tree_map(_pacify_named_arrays, arg_axis_specs, is_leaf=is_named_array)
        kwarg_axis_specs = jax.tree_util.tree_map(_pacify_named_arrays, kwarg_axis_specs, is_leaf=is_named_array)

        args = jax.tree_util.tree_map(_pacify_named_arrays, actual_bound.args, is_leaf=is_named_array)
        kwargs = jax.tree_util.tree_map(_pacify_named_arrays, actual_bound.kwargs, is_leaf=is_named_array)

        def wrapped_fn(args, kwargs):
            # the args that come in here are pacified. Their names will still have the batch axis even though the array
            # itself will already have that one removed. We need to turn them back into NamedArrays by removing the axis
            unchilled_args = jax.tree_util.tree_map(_to_unbatched_named_array(axis), args, is_leaf=_is_passive_array)
            unchilled_kwargs = jax.tree_util.tree_map(
                _to_unbatched_named_array(axis), kwargs, is_leaf=_is_passive_array
            )

            out = fn(*unchilled_args, **unchilled_kwargs)

            # now we need to pacify the output, which may include NamedArrays, and add the batch axis back at the end
            chilled = jax.tree_util.tree_map(_pacify_named_arrays, out, is_leaf=is_named_array)
            return chilled

        spmd_axis_name = physical_axis_name(axis)

        result = jax.vmap(
            wrapped_fn,
            in_axes=(arg_axis_specs, kwarg_axis_specs),
            out_axes=0,
            axis_size=axis.size if isinstance(axis, Axis) else None,
            spmd_axis_name=spmd_axis_name,
        )(args, kwargs)

        # if we were passed in a string arg, we need to get its axis size out from some result
        true_axis = _infer_axis_size_from_result(result, axis)
        if true_axis is None:
            raise ValueError("vmap failed to infer axis size from result")

        result = jax.tree_util.tree_map(_prepend_named_batch_axis(true_axis), result, is_leaf=_is_passive_array)
        return result

    return wrapped_vmap_fn


def _infer_axis_size_from_result(result, axis):
    if isinstance(axis, str):
        result_leaves = jax.tree_util.tree_leaves(result, is_leaf=_is_passive_array)
        if len(result_leaves) == 0:
            # this really shouldn't happen
            return None
        if isinstance(result_leaves[0], _PassiveNamedArray):
            true_axis_size = result_leaves[0].array.shape[0]  # batch axis is defined to be 0 above
            true_axis = Axis(axis, true_axis_size)
        else:
            true_axis_size = result_leaves[0].shape[0]  # batch axis is defined to be 0 above
            true_axis = Axis(axis, true_axis_size)
    else:
        true_axis = axis
    return true_axis


@jax.tree_util.register_pytree_node_class
@dataclasses.dataclass(frozen=True)
class _PassiveNamedArray:
    """For some higher-order jax manipulations, jax will insert/remove an axis at the beginning of the array (or
    sometimes elsewhere). Jax doesn't know about our NamedArray wrapper, so we need a variant of NamedArray
    that doesn't care about the axis names. This is that variant.This class is a 'chill' version of NamedArray
    that doesn't check invariants until we're ready to create the result

    For example, with scan in NamedArray, we can't just have the scan tree prepend the scanned axis to the result,
    because we don't have a way to feed it the name of the scanned axis.
    """

    array: jax.numpy.ndarray
    main_axes: Tuple[Axis, ...]

    def as_scanned_result(self, scan_axis: Axis):
        return NamedArray(self.array, (scan_axis,) + self.main_axes)

    def strip_axis(self, axis: AxisSelector):
        if isinstance(axis, Axis):
            index = self.main_axes.index(axis)
        else:
            index = index_where(lambda a: a.name == axis, self.main_axes)
        return NamedArray(self.array, self.main_axes[:index] + self.main_axes[index + 1 :])

    def to_named_array(self):
        return NamedArray(self.array, self.main_axes)

    def tree_flatten(self) -> Any:
        return ((self.array,), self.main_axes)

    @classmethod
    def tree_unflatten(cls, aux, tree: Any) -> Any:
        assert len(tree) == 1
        return cls(tree[0], main_axes=aux)


def _is_passive_array(arr):
    return isinstance(arr, _PassiveNamedArray)


def _prepend_named_batch_axis(leading_axis: Axis):
    def to_active_named_array(leaf):
        if isinstance(leaf, _PassiveNamedArray):
            return leaf.as_scanned_result(leading_axis)
        else:
            return leaf

    return to_active_named_array


def _to_unbatched_named_array(axis_to_strip: AxisSelector):
    def to_unbatched_named_array(leaf):
        if isinstance(leaf, _PassiveNamedArray):
            if selects_axis(leaf.main_axes, axis_to_strip):
                return leaf.strip_axis(axis_to_strip)
            else:
                return leaf.to_named_array()
        else:
            return leaf

    return to_unbatched_named_array


def _pacify_named_arrays(leaf):
    if isinstance(leaf, NamedArray):
        return _PassiveNamedArray(leaf.array, leaf.axes)
    elif isinstance(leaf, _PassiveNamedArray):
        assert False, "PassiveNamedArray should not be present in the tree"
    else:
        return leaf


def _select_0th(axis):
    def select_0th(leaf):
        if isinstance(leaf, NamedArray):
            return leaf.take(axis, 0)
        elif isinstance(leaf, _PassiveNamedArray):
            assert False, "PassiveNamedArray should not be present in the tree"
        else:
            # other leaves don't matter
            return leaf

    return select_0th


def _ensure_first(axis):
    def ensure_first(leaf):
        if isinstance(leaf, NamedArray):
            return leaf.rearrange((axis, ...))
        elif isinstance(leaf, _PassiveNamedArray):
            assert False, "PassiveNamedArray should not be present in the tree"
        else:
            return leaf

    return ensure_first


__all__ = ["scan", "fold", "vmap", "map"]<|MERGE_RESOLUTION|>--- conflicted
+++ resolved
@@ -8,14 +8,9 @@
 import jax.lax as lax
 from jaxtyping import PyTree
 
-<<<<<<< HEAD
-from .core import NamedArray, selects_axis
-from .jax_utils import broadcast_prefix, is_jax_array_like
-=======
 from .axis import Axis, AxisSelector, selects_axis
 from .core import NamedArray
-from .jax_utils import broadcast_prefix, combine, is_jax_array_like
->>>>>>> 5840ccd3
+from .jax_utils import broadcast_prefix, is_jax_array_like
 from .partitioning import physical_axis_name
 from .util import index_where, is_jax_or_hax_array_like, is_named_array
 
